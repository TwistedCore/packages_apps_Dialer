/*
 * Copyright (C) 2013 The Android Open Source Project
 *
 * Licensed under the Apache License, Version 2.0 (the "License");
 * you may not use this file except in compliance with the License.
 * You may obtain a copy of the License at
 *
 *      http://www.apache.org/licenses/LICENSE-2.0
 *
 * Unless required by applicable law or agreed to in writing, software
 * distributed under the License is distributed on an "AS IS" BASIS,
 * WITHOUT WARRANTIES OR CONDITIONS OF ANY KIND, either express or implied.
 * See the License for the specific language governing permissions and
 * limitations under the License.
 */

package com.android.dialer;

import android.animation.LayoutTransition;
import android.app.ActionBar;
import android.app.Activity;
import android.app.Fragment;
import android.app.FragmentTransaction;
import android.content.ActivityNotFoundException;
import android.content.Context;
import android.content.Intent;
import android.content.pm.PackageManager;
import android.content.pm.ResolveInfo;
import android.content.res.Configuration;
import android.content.res.Resources;
import android.content.res.TypedArray;
import android.net.Uri;
import android.os.Bundle;
import android.os.RemoteException;
import android.os.ServiceManager;
import android.provider.ContactsContract.Contacts;
import android.provider.ContactsContract.Intents;
import android.speech.RecognizerIntent;
import android.support.v4.view.ViewPager;
import android.telephony.TelephonyManager;
import android.text.Editable;
import android.text.TextUtils;
import android.text.TextWatcher;
import android.util.Log;
import android.view.DragEvent;
import android.view.KeyEvent;
import android.view.Menu;
import android.view.MenuItem;
import android.view.MotionEvent;
import android.view.View;
import android.view.ViewTreeObserver;
import android.view.View.OnDragListener;
import android.view.View.OnTouchListener;
import android.view.animation.Animation;
import android.view.animation.AnimationUtils;
import android.view.inputmethod.InputMethodManager;
import android.widget.AbsListView.OnScrollListener;
import android.widget.EditText;
import android.widget.ImageButton;
import android.widget.PopupMenu;
import android.widget.RelativeLayout;
import android.widget.Toast;

import com.android.contacts.common.CallUtil;
import com.android.contacts.common.activity.TransactionSafeActivity;
import com.android.contacts.common.animation.AnimationListenerAdapter;
import com.android.contacts.common.dialog.ClearFrequentsDialog;
import com.android.contacts.common.interactions.ImportExportDialogFragment;
import com.android.contacts.common.list.OnPhoneNumberPickerActionListener;
import com.android.contacts.common.util.ViewUtil;
import com.android.contacts.common.widget.FloatingActionButtonController;
import com.android.dialer.calllog.CallLogActivity;
import com.android.dialer.database.DialerDatabaseHelper;
import com.android.dialer.dialpad.DialpadFragment;
import com.android.dialer.dialpad.SmartDialNameMatcher;
import com.android.dialer.dialpad.SmartDialPrefix;
import com.android.dialer.interactions.PhoneNumberInteraction;
import com.android.dialer.list.DragDropController;
import com.android.dialer.list.ListsFragment;
import com.android.dialer.list.OnDragDropListener;
import com.android.dialer.list.OnListFragmentScrolledListener;
import com.android.dialer.list.SpeedDialFragment;
import com.android.dialer.list.PhoneFavoriteSquareTileView;
import com.android.dialer.list.RegularSearchFragment;
import com.android.dialer.list.SearchFragment;
import com.android.dialer.list.SmartDialSearchFragment;
import com.android.dialer.widget.ActionBarController;
import com.android.dialer.widget.SearchEditTextLayout;
import com.android.dialer.widget.SearchEditTextLayout.OnBackButtonClickedListener;
import com.android.dialerbind.DatabaseHelperManager;

import java.util.ArrayList;
import java.util.List;

/**
 * The dialer tab's title is 'phone', a more common name (see strings.xml).
 */
public class DialtactsActivity extends TransactionSafeActivity implements View.OnClickListener,
        DialpadFragment.OnDialpadQueryChangedListener,
        OnListFragmentScrolledListener,
        DialpadFragment.HostInterface,
        ListsFragment.HostInterface,
        SpeedDialFragment.HostInterface,
        SearchFragment.HostInterface,
        OnDragDropListener,
        OnPhoneNumberPickerActionListener,
        PopupMenu.OnMenuItemClickListener,
        ViewPager.OnPageChangeListener,
        ActionBarController.ActivityUi {
    private static final String TAG = "DialtactsActivity";

    public static final boolean DEBUG = Log.isLoggable(TAG, Log.DEBUG);

    public static final String SHARED_PREFS_NAME = "com.android.dialer_preferences";

    /** Used to open Call Setting */
    private static final String PHONE_PACKAGE = "com.android.phone";
    private static final String CALL_SETTINGS_CLASS_NAME =
            "com.android.phone.CallFeaturesSetting";
    /** @see #getCallOrigin() */
    private static final String CALL_ORIGIN_DIALTACTS =
            "com.android.dialer.DialtactsActivity";

    private static final String KEY_IN_REGULAR_SEARCH_UI = "in_regular_search_ui";
    private static final String KEY_IN_DIALPAD_SEARCH_UI = "in_dialpad_search_ui";
    private static final String KEY_SEARCH_QUERY = "search_query";
    private static final String KEY_FIRST_LAUNCH = "first_launch";
    private static final String KEY_IS_DIALPAD_SHOWN = "is_dialpad_shown";

    private static final String TAG_DIALPAD_FRAGMENT = "dialpad";
    private static final String TAG_REGULAR_SEARCH_FRAGMENT = "search";
    private static final String TAG_SMARTDIAL_SEARCH_FRAGMENT = "smartdial";
    private static final String TAG_FAVORITES_FRAGMENT = "favorites";

    /**
     * Just for backward compatibility. Should behave as same as {@link Intent#ACTION_DIAL}.
     */
    private static final String ACTION_TOUCH_DIALER = "com.android.phone.action.TOUCH_DIALER";

    private static final int ACTIVITY_REQUEST_CODE_VOICE_SEARCH = 1;

    private RelativeLayout parentLayout;

    /**
     * Fragment containing the dialpad that slides into view
     */
    private DialpadFragment mDialpadFragment;

    /**
     * Fragment for searching phone numbers using the alphanumeric keyboard.
     */
    private RegularSearchFragment mRegularSearchFragment;

    /**
     * Fragment for searching phone numbers using the dialpad.
     */
    private SmartDialSearchFragment mSmartDialSearchFragment;

    /**
     * Animation that slides in.
     */
    private Animation mSlideIn;

    /**
     * Animation that slides out.
     */
    private Animation mSlideOut;

    /**
     * Listener for after slide out animation completes on dialer fragment.
     */
    AnimationListenerAdapter mSlideOutListener = new AnimationListenerAdapter() {
        @Override
        public void onAnimationEnd(Animation animation) {
            commitDialpadFragmentHide();
        }
    };

    /**
     * Fragment containing the speed dial list, recents list, and all contacts list.
     */
    private ListsFragment mListsFragment;

    private boolean mInDialpadSearch;
    private boolean mInRegularSearch;
    private boolean mClearSearchOnPause;
    private boolean mIsDialpadShown;
    private boolean mShowDialpadOnResume;

    /**
     * Whether or not the device is in landscape orientation.
     */
    private boolean mIsLandscape;

    /**
     * The position of the currently selected tab in the attached {@link ListsFragment}.
     */
    private int mCurrentTabPosition = 0;

    /**
     * True if the dialpad is only temporarily showing due to being in call
     */
    private boolean mInCallDialpadUp;

    /**
     * True when this activity has been launched for the first time.
     */
    private boolean mFirstLaunch;

    /**
     * Search query to be applied to the SearchView in the ActionBar once
     * onCreateOptionsMenu has been called.
     */
    private String mPendingSearchViewQuery;

    private EditText mSearchView;
    private View mVoiceSearchButton;

    private String mSearchQuery;

    private DialerDatabaseHelper mDialerDatabaseHelper;
    private DragDropController mDragDropController;
    private ActionBarController mActionBarController;

    private String mDescriptionDialButtonStr;
    private String mActionMenuDialpadButtonStr;
    private ImageButton mFloatingActionButton;
    private FloatingActionButtonController mFloatingActionButtonController;
    /**
     * Additional offset for FAB to be lowered when dialpad is open.
     */
    private int mFloatingActionButtonDialpadMarginBottomOffset;

    private int mActionBarHeight;

    private class OptionsPopupMenu extends PopupMenu {
        public OptionsPopupMenu(Context context, View anchor) {
            super(context, anchor);
        }

        @Override
        public void show() {
            final Menu menu = getMenu();
            final MenuItem clearFrequents = menu.findItem(R.id.menu_clear_frequents);
            clearFrequents.setVisible(mListsFragment != null &&
                    mListsFragment.getSpeedDialFragment() != null &&
                    mListsFragment.getSpeedDialFragment().hasFrequents());
            super.show();
        }
    }

    /**
     * Listener that listens to drag events and sends their x and y coordinates to a
     * {@link DragDropController}.
     */
    private class LayoutOnDragListener implements OnDragListener {
        @Override
        public boolean onDrag(View v, DragEvent event) {
            if (event.getAction() == DragEvent.ACTION_DRAG_LOCATION) {
                mDragDropController.handleDragHovered(v, (int) event.getX(), (int) event.getY());
            }
            return true;
        }
    }

    /**
     * Listener used to send search queries to the phone search fragment.
     */
    private final TextWatcher mPhoneSearchQueryTextListener = new TextWatcher() {
        @Override
        public void beforeTextChanged(CharSequence s, int start, int count, int after) {
        }

        @Override
        public void onTextChanged(CharSequence s, int start, int before, int count) {
            final String newText = s.toString();
            if (newText.equals(mSearchQuery)) {
                // If the query hasn't changed (perhaps due to activity being destroyed
                // and restored, or user launching the same DIAL intent twice), then there is
                // no need to do anything here.
                return;
            }
            if (DEBUG) {
                Log.d(TAG, "onTextChange for mSearchView called with new query: " + newText);
                Log.d(TAG, "Previous Query: " + mSearchQuery);
            }
            mSearchQuery = newText;

            // Show search fragment only when the query string is changed to non-empty text.
            if (!TextUtils.isEmpty(newText)) {
                // Call enterSearchUi only if we are switching search modes, or showing a search
                // fragment for the first time.
                final boolean sameSearchMode = (mIsDialpadShown && mInDialpadSearch) ||
                        (!mIsDialpadShown && mInRegularSearch);
                if (!sameSearchMode) {
                    enterSearchUi(mIsDialpadShown, mSearchQuery);
                }
            }

            if (mIsDialpadShown && mSmartDialSearchFragment != null) {
                mSmartDialSearchFragment.setQueryString(mSearchQuery, false /* delaySelection */);
            } else if (mRegularSearchFragment != null) {
                mRegularSearchFragment.setQueryString(mSearchQuery, false /* delaySelection */);
            }
        }

        @Override
        public void afterTextChanged(Editable s) {
        }
    };


    /**
     * Open the search UI when the user clicks on the search box.
     */
    private final View.OnClickListener mSearchViewOnClickListener = new View.OnClickListener() {
        @Override
        public void onClick(View v) {
            if (!isInSearchUi()) {
                mActionBarController.onSearchBoxTapped();
                enterSearchUi(false /* smartDialSearch */, mSearchView.getText().toString());
            }
        }
    };

    /**
     * If the search term is empty and the user closes the soft keyboard, close the search UI.
     */
    private final View.OnKeyListener mSearchEditTextLayoutListener = new View.OnKeyListener() {
        @Override
        public boolean onKey(View v, int keyCode, KeyEvent event) {
            if (keyCode == KeyEvent.KEYCODE_BACK && event.getAction() == KeyEvent.ACTION_DOWN &&
                    TextUtils.isEmpty(mSearchView.getText().toString())) {
                maybeExitSearchUi();
            }
            return false;
        }
    };

    @Override
    protected void onCreate(Bundle savedInstanceState) {
        super.onCreate(savedInstanceState);
        mFirstLaunch = true;

        final Resources resources = getResources();
        mActionBarHeight = resources.getDimensionPixelSize(R.dimen.action_bar_height);
        mDescriptionDialButtonStr = resources.getString(R.string.description_dial_button);
        mActionMenuDialpadButtonStr = resources.getString(R.string.action_menu_dialpad_button);

        setContentView(R.layout.dialtacts_activity);
        getWindow().setBackgroundDrawable(null);

        final ActionBar actionBar = getActionBar();
        actionBar.setCustomView(R.layout.search_edittext);
        actionBar.setDisplayShowCustomEnabled(true);
        actionBar.setBackgroundDrawable(null);

        mActionBarController = new ActionBarController(this,
                (SearchEditTextLayout) actionBar.getCustomView());


        SearchEditTextLayout searchEditTextLayout =
                (SearchEditTextLayout) actionBar.getCustomView();
        searchEditTextLayout.setPreImeKeyListener(mSearchEditTextLayoutListener);

        mSearchView = (EditText) searchEditTextLayout.findViewById(R.id.search_view);
        mSearchView.addTextChangedListener(mPhoneSearchQueryTextListener);
        mVoiceSearchButton = searchEditTextLayout.findViewById(R.id.voice_search_button);
        searchEditTextLayout.findViewById(R.id.search_magnifying_glass)
                .setOnClickListener(mSearchViewOnClickListener);
        searchEditTextLayout.findViewById(R.id.search_box_start_search)
                .setOnClickListener(mSearchViewOnClickListener);
        searchEditTextLayout.setOnBackButtonClickedListener(new OnBackButtonClickedListener() {
            @Override
            public void onBackButtonClicked() {
                onBackPressed();
            }
        });

        mIsLandscape = getResources().getConfiguration().orientation
                == Configuration.ORIENTATION_LANDSCAPE;
        final View floatingActionButtonContainer = findViewById(
                R.id.floating_action_button_container);
        mFloatingActionButton = (ImageButton) findViewById(R.id.floating_action_button);
        int floatingActionButtonWidth = resources.getDimensionPixelSize(
                R.dimen.floating_action_button_width);
        mFloatingActionButton.setOnClickListener(this);
        mFloatingActionButtonController = new FloatingActionButtonController(this,
                floatingActionButtonContainer);
        mFloatingActionButtonDialpadMarginBottomOffset = resources.getDimensionPixelOffset(
                R.dimen.floating_action_button_dialpad_margin_bottom_offset);

        ImageButton optionsMenuButton =
                (ImageButton) searchEditTextLayout.findViewById(R.id.dialtacts_options_menu_button);
        optionsMenuButton.setOnClickListener(this);
        final OptionsPopupMenu optionsMenu = buildOptionsMenu(optionsMenuButton);
        optionsMenuButton.setOnTouchListener(optionsMenu.getDragToOpenListener());

        // Add the favorites fragment, and the dialpad fragment, but only if savedInstanceState
        // is null. Otherwise the fragment manager takes care of recreating these fragments.
        if (savedInstanceState == null) {
            getFragmentManager().beginTransaction()
                    .add(R.id.dialtacts_frame, new ListsFragment(), TAG_FAVORITES_FRAGMENT)
                    .add(R.id.dialtacts_container, new DialpadFragment(), TAG_DIALPAD_FRAGMENT)
                    .commit();
        } else {
            mSearchQuery = savedInstanceState.getString(KEY_SEARCH_QUERY);
            mInRegularSearch = savedInstanceState.getBoolean(KEY_IN_REGULAR_SEARCH_UI);
            mInDialpadSearch = savedInstanceState.getBoolean(KEY_IN_DIALPAD_SEARCH_UI);
            mFirstLaunch = savedInstanceState.getBoolean(KEY_FIRST_LAUNCH);
            mShowDialpadOnResume = savedInstanceState.getBoolean(KEY_IS_DIALPAD_SHOWN);
            mActionBarController.restoreInstanceState(savedInstanceState);
        }

        mSlideIn = AnimationUtils.loadAnimation(this,
                mIsLandscape ? R.anim.dialpad_slide_in_right : R.anim.dialpad_slide_in_bottom);
        mSlideOut = AnimationUtils.loadAnimation(this,
                mIsLandscape ? R.anim.dialpad_slide_out_right : R.anim.dialpad_slide_out_bottom);

        mSlideOut.setAnimationListener(mSlideOutListener);

        parentLayout = (RelativeLayout) findViewById(R.id.dialtacts_mainlayout);
        parentLayout.getLayoutTransition().enableTransitionType(LayoutTransition.CHANGING);
        parentLayout.setOnDragListener(new LayoutOnDragListener());
        floatingActionButtonContainer.getViewTreeObserver().addOnGlobalLayoutListener(
                new ViewTreeObserver.OnGlobalLayoutListener() {
                    @Override
                    public void onGlobalLayout() {
                        final ViewTreeObserver observer = floatingActionButtonContainer
                                .getViewTreeObserver();
                        if (!observer.isAlive()) {
                            return;
                        }
                        observer.removeOnGlobalLayoutListener(this);
                        int screenWidth = parentLayout.getWidth();
                        mFloatingActionButtonController.setScreenWidth(screenWidth);
                        updateFloatingActionButtonControllerAlignment(false /* animate */);
                    }
                });

        setupActivityOverlay();

<<<<<<< HEAD
        mRemoveViewContainer = findViewById(R.id.remove_view_container);
=======
        mFloatingActionButtonContainer = findViewById(R.id.floating_action_button_container);
        ViewUtil.setupFloatingActionButton(mFloatingActionButtonContainer, getResources());

        mFloatingActionButton = (ImageButton) findViewById(R.id.floating_action_button);
        mFloatingActionButton.setOnClickListener(this);
>>>>>>> 469e9df0

        mDialerDatabaseHelper = DatabaseHelperManager.getDatabaseHelper(this);
        SmartDialPrefix.initializeNanpSettings(this);
    }

    private void setupActivityOverlay() {
        final View activityOverlay = findViewById(R.id.activity_overlay);
        activityOverlay.setOnTouchListener(new OnTouchListener() {
            @Override
            public boolean onTouch(View v, MotionEvent event) {
                if (!mIsDialpadShown) {
                    maybeExitSearchUi();
                }
                return false;
            }
        });
    }

    @Override
    protected void onResume() {
        super.onResume();
        if (mFirstLaunch) {
            displayFragment(getIntent());
        } else if (!phoneIsInUse() && mInCallDialpadUp) {
            hideDialpadFragment(false, true);
            mInCallDialpadUp = false;
        } else if (mShowDialpadOnResume) {
            showDialpadFragment(false);
            mShowDialpadOnResume = false;
        }
        mFirstLaunch = false;
        prepareVoiceSearchButton();
        mDialerDatabaseHelper.startSmartDialUpdateThread();
        updateFloatingActionButtonControllerAlignment(false /* animate */);
    }

    @Override
    protected void onPause() {
        if (mClearSearchOnPause) {
            hideDialpadAndSearchUi();
            mClearSearchOnPause = false;
        }
        super.onPause();
    }

    @Override
    protected void onSaveInstanceState(Bundle outState) {
        super.onSaveInstanceState(outState);
        outState.putString(KEY_SEARCH_QUERY, mSearchQuery);
        outState.putBoolean(KEY_IN_REGULAR_SEARCH_UI, mInRegularSearch);
        outState.putBoolean(KEY_IN_DIALPAD_SEARCH_UI, mInDialpadSearch);
        outState.putBoolean(KEY_FIRST_LAUNCH, mFirstLaunch);
        outState.putBoolean(KEY_IS_DIALPAD_SHOWN, mIsDialpadShown);
        mActionBarController.saveInstanceState(outState);
    }

    @Override
    public void onAttachFragment(Fragment fragment) {
        if (fragment instanceof DialpadFragment) {
            mDialpadFragment = (DialpadFragment) fragment;
            if (!mShowDialpadOnResume) {
                final FragmentTransaction transaction = getFragmentManager().beginTransaction();
                transaction.hide(mDialpadFragment);
                transaction.commit();
            }
        } else if (fragment instanceof SmartDialSearchFragment) {
            mSmartDialSearchFragment = (SmartDialSearchFragment) fragment;
            mSmartDialSearchFragment.setOnPhoneNumberPickerActionListener(this);
        } else if (fragment instanceof SearchFragment) {
            mRegularSearchFragment = (RegularSearchFragment) fragment;
            mRegularSearchFragment.setOnPhoneNumberPickerActionListener(this);
        } else if (fragment instanceof ListsFragment) {
            mListsFragment = (ListsFragment) fragment;
            mListsFragment.addOnPageChangeListener(this);
        }
    }

    protected void handleMenuSettings() {
        openTelephonySetting(this);
    }

    public static void openTelephonySetting(Activity activity) {
        final Intent settingsIntent = getCallSettingsIntent();
        activity.startActivity(settingsIntent);
    }

    @Override
    public void onClick(View view) {
        switch (view.getId()) {
            case R.id.floating_action_button:
                if (!mIsDialpadShown) {
                    mInCallDialpadUp = false;
                    showDialpadFragment(true);
                } else {
                    // Dial button was pressed; tell the Dialpad fragment
                    mDialpadFragment.dialButtonPressed();
                }
                break;
            case R.id.search_close_button:
                // Clear the search field
                if (!TextUtils.isEmpty(mSearchView.getText())) {
                    mDialpadFragment.clearDialpad();
                    mSearchView.setText(null);
                }
                break;
            case R.id.voice_search_button:
                try {
                    startActivityForResult(new Intent(RecognizerIntent.ACTION_RECOGNIZE_SPEECH),
                            ACTIVITY_REQUEST_CODE_VOICE_SEARCH);
                } catch (ActivityNotFoundException e) {
                    Toast.makeText(DialtactsActivity.this, R.string.voice_search_not_available,
                            Toast.LENGTH_SHORT).show();
                }
                break;
            case R.id.dialtacts_options_menu_button:
                buildOptionsMenu(view).show();
                break;
            default: {
                Log.wtf(TAG, "Unexpected onClick event from " + view);
                break;
            }
        }
    }

    @Override
    public boolean onMenuItemClick(MenuItem item) {
        switch (item.getItemId()) {
            case R.id.menu_history:
                showCallHistory();
                break;
            case R.id.menu_add_contact:
                try {
                    startActivity(new Intent(Intent.ACTION_INSERT, Contacts.CONTENT_URI));
                } catch (ActivityNotFoundException e) {
                    Toast toast = Toast.makeText(this,
                            R.string.add_contact_not_available,
                            Toast.LENGTH_SHORT);
                    toast.show();
                }
                break;
            case R.id.menu_import_export:
                // We hard-code the "contactsAreAvailable" argument because doing it properly would
                // involve querying a {@link ProviderStatusLoader}, which we don't want to do right
                // now in Dialtacts for (potential) performance reasons. Compare with how it is
                // done in {@link PeopleActivity}.
                ImportExportDialogFragment.show(getFragmentManager(), true,
                        DialtactsActivity.class);
                return true;
            case R.id.menu_clear_frequents:
                ClearFrequentsDialog.show(getFragmentManager());
                return true;
            case R.id.menu_call_settings:
                handleMenuSettings();
                return true;
        }
        return false;
    }

    @Override
    protected void onActivityResult(int requestCode, int resultCode, Intent data) {
        if (requestCode == ACTIVITY_REQUEST_CODE_VOICE_SEARCH) {
            if (resultCode == RESULT_OK) {
                final ArrayList<String> matches = data.getStringArrayListExtra(
                        RecognizerIntent.EXTRA_RESULTS);
                if (matches.size() > 0) {
                    final String match = matches.get(0);
                    mSearchView.setText(match);
                } else {
                    Log.e(TAG, "Voice search - nothing heard");
                }
            } else {
                Log.e(TAG, "Voice search failed");
            }
        }
        super.onActivityResult(requestCode, resultCode, data);
    }

    /**
     * Initiates a fragment transaction to show the dialpad fragment. Animations and other visual
     * updates are handled by a callback which is invoked after the dialpad fragment is shown.
     * @see #onDialpadShown
     */
    private void showDialpadFragment(boolean animate) {
        if (mIsDialpadShown) {
            return;
        }
        mIsDialpadShown = true;
        mDialpadFragment.setAnimate(animate);

        final FragmentTransaction ft = getFragmentManager().beginTransaction();
        ft.show(mDialpadFragment);
        ft.commit();

        mActionBarController.onDialpadUp();

        if (!isInSearchUi()) {
            enterSearchUi(true /* isSmartDial */, mSearchQuery);
        }
    }

    /**
     * Callback from child DialpadFragment when the dialpad is shown.
     */
    public void onDialpadShown() {
        mFloatingActionButton.setImageResource(R.drawable.fab_ic_call);
        mFloatingActionButton.setContentDescription(mDescriptionDialButtonStr);
        updateFloatingActionButtonControllerAlignment(mDialpadFragment.getAnimate());
        if (mDialpadFragment.getAnimate()) {
            mDialpadFragment.getView().startAnimation(mSlideIn);
        } else {
            mDialpadFragment.setYFraction(0);
        }

        updateSearchFragmentPosition();
    }

    /**
     * Initiates animations and other visual updates to hide the dialpad. The fragment is hidden in
     * a callback after the hide animation ends.
     * @see #commitDialpadFragmentHide
     */
    public void hideDialpadFragment(boolean animate, boolean clearDialpad) {
        if (mDialpadFragment == null) {
            return;
        }
        if (clearDialpad) {
            mDialpadFragment.clearDialpad();
        }
        if (!mIsDialpadShown) {
            return;
        }
        mIsDialpadShown = false;
        mDialpadFragment.setAnimate(animate);

        updateSearchFragmentPosition();
        mFloatingActionButton.setImageResource(R.drawable.fab_ic_dial);
        mFloatingActionButton.setContentDescription(mActionMenuDialpadButtonStr);

        updateFloatingActionButtonControllerAlignment(animate);
        if (animate) {
            mDialpadFragment.getView().startAnimation(mSlideOut);
        } else {
            commitDialpadFragmentHide();
        }

        mActionBarController.onDialpadDown();

        if (isInSearchUi()) {
            if (TextUtils.isEmpty(mSearchQuery)) {
                exitSearchUi();
            }
        }
    }

    /**
     * Finishes hiding the dialpad fragment after any animations are completed.
     */
    private void commitDialpadFragmentHide() {
        final FragmentTransaction ft = getFragmentManager().beginTransaction();
        ft.hide(mDialpadFragment);
        ft.commit();
    }

    private void updateSearchFragmentPosition() {
        SearchFragment fragment = null;
        if (mSmartDialSearchFragment != null && mSmartDialSearchFragment.isVisible()) {
            fragment = mSmartDialSearchFragment;
        } else if (mRegularSearchFragment != null && mRegularSearchFragment.isVisible()) {
            fragment = mRegularSearchFragment;
        }
        if (fragment != null && fragment.isVisible()) {
            fragment.updatePosition(true /* animate */);
        }
    }

    @Override
    public boolean isInSearchUi() {
        return mInDialpadSearch || mInRegularSearch;
    }

    @Override
    public boolean hasSearchQuery() {
        return !TextUtils.isEmpty(mSearchQuery);
    }

    @Override
    public boolean shouldShowActionBar() {
        return mListsFragment.shouldShowActionBar();
    }

    private void setNotInSearchUi() {
        mInDialpadSearch = false;
        mInRegularSearch = false;
    }

    private void hideDialpadAndSearchUi() {
        if (mIsDialpadShown) {
            hideDialpadFragment(false, true);
        } else {
            exitSearchUi();
        }
    }

    private void hideInputMethod(View view) {
        final InputMethodManager imm = (InputMethodManager) getSystemService(
                Context.INPUT_METHOD_SERVICE);
        if (imm != null && view != null) {
            imm.hideSoftInputFromWindow(view.getWindowToken(), 0);
        }
    }

    private void prepareVoiceSearchButton() {
        final Intent voiceIntent = new Intent(RecognizerIntent.ACTION_RECOGNIZE_SPEECH);
        if (canIntentBeHandled(voiceIntent)) {
            mVoiceSearchButton.setVisibility(View.VISIBLE);
            mVoiceSearchButton.setOnClickListener(this);
        } else {
            mVoiceSearchButton.setVisibility(View.GONE);
        }
    }

    private OptionsPopupMenu buildOptionsMenu(View invoker) {
        final OptionsPopupMenu popupMenu = new OptionsPopupMenu(this, invoker);
        popupMenu.inflate(R.menu.dialtacts_options);
        popupMenu.setOnMenuItemClickListener(this);
        return popupMenu;
    }

    @Override
    public boolean onCreateOptionsMenu(Menu menu) {
        if (mPendingSearchViewQuery != null) {
            mSearchView.setText(mPendingSearchViewQuery);
            mPendingSearchViewQuery = null;
        }
        return false;
    }

    /**
     * Returns true if the intent is due to hitting the green send key (hardware call button:
     * KEYCODE_CALL) while in a call.
     *
     * @param intent the intent that launched this activity
     * @return true if the intent is due to hitting the green send key while in a call
     */
    private boolean isSendKeyWhileInCall(Intent intent) {
        // If there is a call in progress and the user launched the dialer by hitting the call
        // button, go straight to the in-call screen.
        final boolean callKey = Intent.ACTION_CALL_BUTTON.equals(intent.getAction());

        if (callKey) {
            getTelephonyManager().showCallScreen();
            return true;
        }

        return false;
    }

    /**
     * Sets the current tab based on the intent's request type
     *
     * @param intent Intent that contains information about which tab should be selected
     */
    private void displayFragment(Intent intent) {
        // If we got here by hitting send and we're in call forward along to the in-call activity
        if (isSendKeyWhileInCall(intent)) {
            finish();
            return;
        }

        if (mDialpadFragment != null) {
            final boolean phoneIsInUse = phoneIsInUse();
            if (phoneIsInUse || isDialIntent(intent)) {
                mDialpadFragment.setStartedFromNewIntent(true);
                if (phoneIsInUse && !mDialpadFragment.isVisible()) {
                    mInCallDialpadUp = true;
                }
                showDialpadFragment(false);
            }
        }
    }

    @Override
    public void onNewIntent(Intent newIntent) {
        setIntent(newIntent);
        displayFragment(newIntent);

        invalidateOptionsMenu();
    }

    /** Returns true if the given intent contains a phone number to populate the dialer with */
    private boolean isDialIntent(Intent intent) {
        final String action = intent.getAction();
        if (Intent.ACTION_DIAL.equals(action) || ACTION_TOUCH_DIALER.equals(action)) {
            return true;
        }
        if (Intent.ACTION_VIEW.equals(action)) {
            final Uri data = intent.getData();
            if (data != null && CallUtil.SCHEME_TEL.equals(data.getScheme())) {
                return true;
            }
        }
        return false;
    }

    /**
     * Returns an appropriate call origin for this Activity. May return null when no call origin
     * should be used (e.g. when some 3rd party application launched the screen. Call origin is
     * for remembering the tab in which the user made a phone call, so the external app's DIAL
     * request should not be counted.)
     */
    public String getCallOrigin() {
        return !isDialIntent(getIntent()) ? CALL_ORIGIN_DIALTACTS : null;
    }

    /**
     * Shows the search fragment
     */
    private void enterSearchUi(boolean smartDialSearch, String query) {
        if (getFragmentManager().isDestroyed()) {
            // Weird race condition where fragment is doing work after the activity is destroyed
            // due to talkback being on (b/10209937). Just return since we can't do any
            // constructive here.
            return;
        }

        if (DEBUG) {
            Log.d(TAG, "Entering search UI - smart dial " + smartDialSearch);
        }

        final FragmentTransaction transaction = getFragmentManager().beginTransaction();
        if (mInDialpadSearch && mSmartDialSearchFragment != null) {
            transaction.remove(mSmartDialSearchFragment);
        } else if (mInRegularSearch && mRegularSearchFragment != null) {
            transaction.remove(mRegularSearchFragment);
        }

        final String tag;
        if (smartDialSearch) {
            tag = TAG_SMARTDIAL_SEARCH_FRAGMENT;
        } else {
            tag = TAG_REGULAR_SEARCH_FRAGMENT;
        }
        mInDialpadSearch = smartDialSearch;
        mInRegularSearch = !smartDialSearch;

        SearchFragment fragment = (SearchFragment) getFragmentManager().findFragmentByTag(tag);
        transaction.setCustomAnimations(android.R.animator.fade_in, 0);
        if (fragment == null) {
            if (smartDialSearch) {
                fragment = new SmartDialSearchFragment();
            } else {
                fragment = new RegularSearchFragment();
            }
            transaction.add(R.id.dialtacts_frame, fragment, tag);
        } else {
            transaction.show(fragment);
        }

        // DialtactsActivity will provide the options menu
        fragment.setHasOptionsMenu(false);
        fragment.setShowEmptyListForNullQuery(true);
        fragment.setQueryString(query, false /* delaySelection */);
        transaction.commit();

        mListsFragment.getView().animate().alpha(0).withLayer();
    }

    /**
     * Hides the search fragment
     */
    private void exitSearchUi() {
        // See related bug in enterSearchUI();
        if (getFragmentManager().isDestroyed()) {
            return;
        }

        mSearchView.setText(null);
        mDialpadFragment.clearDialpad();
        setNotInSearchUi();

        final FragmentTransaction transaction = getFragmentManager().beginTransaction();
        if (mSmartDialSearchFragment != null) {
            transaction.remove(mSmartDialSearchFragment);
        }
        if (mRegularSearchFragment != null) {
            transaction.remove(mRegularSearchFragment);
        }
        transaction.commit();

        mListsFragment.getView().animate().alpha(1).withLayer();
        mActionBarController.onSearchUiExited();
    }

    /** Returns an Intent to launch Call Settings screen */
    public static Intent getCallSettingsIntent() {
        final Intent intent = new Intent(Intent.ACTION_MAIN);
        intent.setClassName(PHONE_PACKAGE, CALL_SETTINGS_CLASS_NAME);
        intent.setFlags(Intent.FLAG_ACTIVITY_CLEAR_TOP);
        return intent;
    }

    @Override
    public void onBackPressed() {
        if (mIsDialpadShown) {
            if (TextUtils.isEmpty(mSearchQuery)) {
                exitSearchUi();
            }
            hideDialpadFragment(true, false);
        } else if (isInSearchUi()) {
            exitSearchUi();
            hideInputMethod(parentLayout);
        } else {
            super.onBackPressed();
        }
    }

    /**
     * @return True if the search UI was exited, false otherwise
     */
    private boolean maybeExitSearchUi() {
        if (isInSearchUi() && TextUtils.isEmpty(mSearchQuery)) {
            exitSearchUi();
            hideInputMethod(parentLayout);
            return true;
        }
        return false;
    }

    @Override
    public void onDialpadQueryChanged(String query) {
        if (mSmartDialSearchFragment != null) {
            mSmartDialSearchFragment.setAddToContactNumber(query);
        }
        final String normalizedQuery = SmartDialNameMatcher.normalizeNumber(query,
                SmartDialNameMatcher.LATIN_SMART_DIAL_MAP);

        if (!TextUtils.equals(mSearchView.getText(), normalizedQuery)) {
            if (DEBUG) {
                Log.d(TAG, "onDialpadQueryChanged - new query: " + query);
            }
            if (mDialpadFragment == null || !mDialpadFragment.isVisible()) {
                // This callback can happen if the dialpad fragment is recreated because of
                // activity destruction. In that case, don't update the search view because
                // that would bring the user back to the search fragment regardless of the
                // previous state of the application. Instead, just return here and let the
                // fragment manager correctly figure out whatever fragment was last displayed.
                if (!TextUtils.isEmpty(normalizedQuery)) {
                    mPendingSearchViewQuery = normalizedQuery;
                }
                return;
            }
            mSearchView.setText(normalizedQuery);
        }
    }

    @Override
    public void onListFragmentScrollStateChange(int scrollState) {
        if (scrollState == OnScrollListener.SCROLL_STATE_TOUCH_SCROLL) {
            hideDialpadFragment(true, false);
            hideInputMethod(getCurrentFocus());
        }
    }

    @Override
    public void onListFragmentScroll(int firstVisibleItem, int visibleItemCount,
                                     int totalItemCount) {
        // TODO: No-op for now. This should eventually show/hide the actionBar based on
        // interactions with the ListsFragments.
    }

    @Override
    public void setFloatingActionButtonVisible(boolean visible) {
        mFloatingActionButtonController.setVisible(visible);
    }

    private boolean phoneIsInUse() {
        // TODO(santoscordon): Replace with a TelecommService method call.
        return getTelephonyManager().getCallState() != TelephonyManager.CALL_STATE_IDLE;
    }

    public static Intent getAddNumberToContactIntent(CharSequence text) {
        final Intent intent = new Intent(Intent.ACTION_INSERT_OR_EDIT);
        intent.putExtra(Intents.Insert.PHONE, text);
        intent.setType(Contacts.CONTENT_ITEM_TYPE);
        return intent;
    }

    private boolean canIntentBeHandled(Intent intent) {
        final PackageManager packageManager = getPackageManager();
        final List<ResolveInfo> resolveInfo = packageManager.queryIntentActivities(intent,
                PackageManager.MATCH_DEFAULT_ONLY);
        return resolveInfo != null && resolveInfo.size() > 0;
    }

    @Override
    public void showCallHistory() {
        // Use explicit CallLogActivity intent instead of ACTION_VIEW +
        // CONTENT_TYPE, so that we always open our call log from our dialer
        final Intent intent = new Intent(this, CallLogActivity.class);
        startActivity(intent);
    }

    /**
     * Called when the user has long-pressed a contact tile to start a drag operation.
     */
    @Override
    public void onDragStarted(int x, int y, PhoneFavoriteSquareTileView view) {
        if (mListsFragment.isPaneOpen()) {
            mActionBarController.setAlpha(ListsFragment.REMOVE_VIEW_SHOWN_ALPHA);
        }
        mListsFragment.showRemoveView(true);
    }

    @Override
    public void onDragHovered(int x, int y, PhoneFavoriteSquareTileView view) {
    }

    /**
     * Called when the user has released a contact tile after long-pressing it.
     */
    @Override
    public void onDragFinished(int x, int y) {
        if (mListsFragment.isPaneOpen()) {
            mActionBarController.setAlpha(ListsFragment.REMOVE_VIEW_HIDDEN_ALPHA);
        }
        mListsFragment.showRemoveView(false);
    }

    @Override
    public void onDroppedOnRemove() {}

    /**
     * Allows the SpeedDialFragment to attach the drag controller to mRemoveViewContainer
     * once it has been attached to the activity.
     */
    @Override
    public void setDragDropController(DragDropController dragController) {
        mDragDropController = dragController;
        mListsFragment.getRemoveView().setDragDropController(dragController);
    }

    @Override
    public void onPickPhoneNumberAction(Uri dataUri) {
        // Specify call-origin so that users will see the previous tab instead of
        // CallLog screen (search UI will be automatically exited).
        PhoneNumberInteraction.startInteractionForPhoneCall(
                DialtactsActivity.this, dataUri, getCallOrigin());
        mClearSearchOnPause = true;
    }

    @Override
    public void onCallNumberDirectly(String phoneNumber) {
        Intent intent = CallUtil.getCallIntent(phoneNumber, getCallOrigin());
        startActivity(intent);
        mClearSearchOnPause = true;
    }

    @Override
    public void onShortcutIntentCreated(Intent intent) {
        Log.w(TAG, "Unsupported intent has come (" + intent + "). Ignoring.");
    }

    @Override
    public void onHomeInActionBarSelected() {
        exitSearchUi();
    }

    @Override
    public void onPageScrolled(int position, float positionOffset, int positionOffsetPixels) {
        // Only scroll the button when the first tab is selected. The button should scroll from
        // the middle to right position only on the transition from the first tab to the second
        // tab.
        if (position == ListsFragment.TAB_INDEX_SPEED_DIAL && !mIsLandscape) {
            mFloatingActionButtonController.onPageScrolled(positionOffset);
        }
    }

    @Override
    public void onPageSelected(int position) {
        mCurrentTabPosition = position;
        // Prevents jittery movement when clicking on tabs.
        if (mCurrentTabPosition != ListsFragment.TAB_INDEX_SPEED_DIAL) {
            mFloatingActionButtonController.manuallyTranslate(
                    mFloatingActionButtonController.getTranslationXForAlignment(
                            FloatingActionButtonController.ALIGN_RIGHT), 0);
        }
    }

    @Override
    public void onPageScrollStateChanged(int state) {
    }

    private TelephonyManager getTelephonyManager() {
        return (TelephonyManager) getSystemService(Context.TELEPHONY_SERVICE);
    }

    @Override
    public boolean isActionBarShowing() {
        return mActionBarController.isActionBarShowing();
    }

    public boolean isDialpadShown() {
        return mIsDialpadShown;
    }

    @Override
    public int getActionBarHideOffset() {
        return getActionBar().getHideOffset();
    }

    @Override
    public int getActionBarHeight() {
        return mActionBarHeight;
    }

    @Override
    public void setActionBarHideOffset(int hideOffset) {
        getActionBar().setHideOffset(hideOffset);
    }

    /**
     * Updates controller based on currently known information.
     *
     * @param animate Whether or not to animate the transition.
     */
    private void updateFloatingActionButtonControllerAlignment(boolean animate) {
        int align;
        if (mIsDialpadShown) {
            align = mIsLandscape ? FloatingActionButtonController.ALIGN_QUARTER_RIGHT
                    : FloatingActionButtonController.ALIGN_MIDDLE;
        } else {
            if (!mIsLandscape) {
                align = mCurrentTabPosition == ListsFragment.TAB_INDEX_SPEED_DIAL
                        ? FloatingActionButtonController.ALIGN_MIDDLE
                            : FloatingActionButtonController.ALIGN_RIGHT;
            } else {
                align = FloatingActionButtonController.ALIGN_RIGHT;
            }
        }
        mFloatingActionButtonController.align(align,
                0 /* offsetX */,
                mIsDialpadShown ? mFloatingActionButtonDialpadMarginBottomOffset : 0 /* offsetY */,
                animate);
    }
}<|MERGE_RESOLUTION|>--- conflicted
+++ resolved
@@ -440,16 +440,6 @@
 
         setupActivityOverlay();
 
-<<<<<<< HEAD
-        mRemoveViewContainer = findViewById(R.id.remove_view_container);
-=======
-        mFloatingActionButtonContainer = findViewById(R.id.floating_action_button_container);
-        ViewUtil.setupFloatingActionButton(mFloatingActionButtonContainer, getResources());
-
-        mFloatingActionButton = (ImageButton) findViewById(R.id.floating_action_button);
-        mFloatingActionButton.setOnClickListener(this);
->>>>>>> 469e9df0
-
         mDialerDatabaseHelper = DatabaseHelperManager.getDatabaseHelper(this);
         SmartDialPrefix.initializeNanpSettings(this);
     }
