--- conflicted
+++ resolved
@@ -262,11 +262,9 @@
         final String currentCountryIso = GeoUtil.getCurrentCountryIso(getActivity());
         mCallLogAdapter = ObjectFactory.newCallLogAdapter(getActivity(), this,
                 new ContactInfoHelper(getActivity(), currentCountryIso), false, false);
-<<<<<<< HEAD
+
         mWifiSettings = new WifiSettings(getActivity());
         setHasOptionsMenu(true);
-=======
->>>>>>> 86e21f73
     }
 
     @Override
