--- conflicted
+++ resolved
@@ -115,7 +115,6 @@
         mCallLogAdapter = callLogAdapter;
         mWifiWizardAdapter = new WifiWizardAdapter(context, wifiWizardModel);
         mObserver = new CustomDataSetObserver();
-        mWifiWizardAdapter.registerDataSetObserver(mObserver);
         mCallLogAdapter.registerDataSetObserver(mObserver);
         mPhoneFavoritesMenu = phoneFavoritesMenu;
         mTileInteractionTeaserView = tileInteractionTeaserView;
@@ -133,24 +132,11 @@
      */
     @Override
     public int getCount() {
-<<<<<<< HEAD
-        return mWifiWizardAdapter.getCount() + mContactTileAdapter.getCount() + 
-                    mCallLogAdapter.getCount() + getTeaserViewCount() + 1;
-=======
         return mCallLogAdapter.getCount();
->>>>>>> cd1fa392
     }
 
     @Override
     public Object getItem(int position) {
-        if (mWifiWizardAdapter.getCount() > 0) {
-            if (position < mWifiWizardAdapter.getCount()) {
-                return mWifiWizardAdapter.getItem(position);
-            } else {
-                position -= mWifiWizardAdapter.getCount();
-            }
-        }
-
         final int callLogAdapterCount = mCallLogAdapter.getCount();
 
         if (callLogAdapterCount > 0) {
@@ -181,14 +167,6 @@
     @Override
     public long getItemId(int position) {
         final int callLogAdapterCount = mCallLogAdapter.getCount();
-
-        if (mWifiWizardAdapter.getCount() > 0) {
-            if (position < mWifiWizardAdapter.getCount()) {
-                return - callLogAdapterCount - 4;
-            } else {
-                position -= mWifiWizardAdapter.getCount();
-            }
-        }
 
         if (position < callLogAdapterCount) {
             // Call log items are not animated, so reusing their position for IDs is fine.
@@ -218,27 +196,11 @@
      */
     @Override
     public int getViewTypeCount() {
-<<<<<<< HEAD
-        return (mWifiWizardAdapter.getViewTypeCount() +             /* Enable Wifi calling */
-                mContactTileAdapter.getViewTypeCount() +            /* Favorite and frequent */
-                mCallLogAdapter.getViewTypeCount() +                /* Recent call log */
-                getTeaserViewCount() +                              /* Teaser */
-                1);                                                 /* Favorites menu. */
-=======
         return mCallLogAdapter.getViewTypeCount();
->>>>>>> cd1fa392
     }
 
     @Override
     public int getItemViewType(int position) {
-        if (mWifiWizardAdapter.getCount() > 0) {
-            if (position < mWifiWizardAdapter.getCount()) {
-                return mWifiWizardAdapter.getItemViewType(position);
-            } else {
-                position -= mWifiWizardAdapter.getCount();
-            }
-        }
-
         final int callLogAdapterCount = mCallLogAdapter.getCount();
 
         if (position < callLogAdapterCount) {
@@ -268,17 +230,6 @@
      */
     @Override
     public View getView(int position, View convertView, ViewGroup parent) {
-        if (mWifiWizardAdapter.getCount() > 0) {
-            if (position < mWifiWizardAdapter.getCount()) {
-                SwipeableCallLogRow wrapper = new SwipeableCallLogRow(mContext);
-                wrapper.addView(mWifiWizardAdapter.getView(position, convertView, parent));
-                wrapper.setOnItemSwipeListener(mWifiWizardAdapter.getOnItemSwipeListener());
-                return wrapper;
-            } else {
-                position -= mWifiWizardAdapter.getCount();
-            }
-        }
-
         final int callLogAdapterCount = mCallLogAdapter.getCount();
 
         if (callLogAdapterCount > 0 && position < callLogAdapterCount) {
@@ -327,14 +278,6 @@
 
     @Override
     public boolean isEnabled(int position) {
-        if (mWifiWizardAdapter.getCount() > 0) {
-            if (position < mWifiWizardAdapter.getCount()) {
-                return mWifiWizardAdapter.isEnabled(position);
-            } else {
-                position -= mWifiWizardAdapter.getCount();
-            }
-        }
-
         final int callLogAdapterCount = mCallLogAdapter.getCount();
         if (position < callLogAdapterCount) {
             return mCallLogAdapter.isEnabled(position);
