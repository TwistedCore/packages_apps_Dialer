--- conflicted
+++ resolved
@@ -131,13 +131,6 @@
         <item name="android:windowAnimationStyle">@style/InCallAnimationStyle</item>
     </style>
 
-<<<<<<< HEAD
-    <style name="DialpadButtonStyle">
-        <item name="android:layout_width">0dip</item>
-        <item name="android:layout_height">match_parent</item>
-        <item name="android:layout_weight">1</item>
-        <item name="android:background">?android:attr/selectableItemBackground</item>
-=======
     <style name="InCallDialpadTableRowStyle">
         <item name="android:layout_height">0dp</item>
         <item name="android:layout_weight">1</item>
@@ -171,25 +164,19 @@
     </style>
 
     <style name="InCallDialpadKeyButtonStyle">
->>>>>>> 17d9aba1
         <item name="android:soundEffectsEnabled">false</item>
+        <item name="android:clickable">true</item>
+        <item name="android:layout_width">match_parent</item>
+        <item name="android:layout_height">@dimen/dialpad_key_height</item>
+        <item name="android:background">@drawable/dialpad_key_colors</item>
+        <item name="android:focusable">true</item>
     </style>
 
-<<<<<<< HEAD
-    <style name="DialtactsDigitsTextAppearance">
-        <item name="android:maxLines">1</item>
-        <item name="android:textSize">@dimen/dialpad_digits_text_size</item>
-        <item name="android:textColor">?android:attr/textColorPrimary</item>
-        <item name="android:freezesText">true</item>
-        <item name="android:editable">true</item>
-        <item name="android:cursorVisible">false</item>
-=======
     <style name="InCallDialpadKeyInternalLayoutStyle">
         <item name="android:layout_width">wrap_content</item>
         <item name="android:layout_height">wrap_content</item>
         <item name="android:layout_gravity">center</item>
         <item name="android:gravity">center</item>
->>>>>>> 17d9aba1
     </style>
 
     <style name="PrimaryCallInfoPrimaryCallBanner">
