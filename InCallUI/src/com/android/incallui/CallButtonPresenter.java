/*
 * Copyright (C) 2013 The Android Open Source Project
 *
 * Licensed under the Apache License, Version 2.0 (the "License");
 * you may not use this file except in compliance with the License.
 * You may obtain a copy of the License at
 *
 *      http://www.apache.org/licenses/LICENSE-2.0
 *
 * Unless required by applicable law or agreed to in writing, software
 * distributed under the License is distributed on an "AS IS" BASIS,
 * WITHOUT WARRANTIES OR CONDITIONS OF ANY KIND, either express or implied.
 * See the License for the specific language governing permissions and
 * limitations under the License
 */

package com.android.incallui;

import static com.android.incallui.CallButtonFragment.Buttons.*;

import android.content.Context;
import android.os.Bundle;
import android.telecom.AudioState;
import android.telecom.InCallService.VideoCall;
import android.telecom.VideoProfile;

import com.android.incallui.AudioModeProvider.AudioModeListener;
import com.android.incallui.InCallCameraManager.Listener;
import com.android.incallui.InCallPresenter.CanAddCallListener;
import com.android.incallui.InCallPresenter.InCallState;
import com.android.incallui.InCallPresenter.InCallStateListener;
import com.android.incallui.InCallPresenter.IncomingCallListener;
import com.android.incallui.InCallPresenter.InCallDetailsListener;

import java.util.Objects;

/**
 * Logic for call buttons.
 */
public class CallButtonPresenter extends Presenter<CallButtonPresenter.CallButtonUi>
        implements InCallStateListener, AudioModeListener, IncomingCallListener,
        InCallDetailsListener, CanAddCallListener, Listener {

    private static final String KEY_AUTOMATICALLY_MUTED = "incall_key_automatically_muted";
    private static final String KEY_PREVIOUS_MUTE_STATE = "incall_key_previous_mute_state";

    private Call mCall;
    private boolean mAutomaticallyMuted = false;
    private boolean mPreviousMuteState = false;

    public CallButtonPresenter() {
    }

    @Override
    public void onUiReady(CallButtonUi ui) {
        super.onUiReady(ui);

        AudioModeProvider.getInstance().addListener(this);

        // register for call state changes last
        final InCallPresenter inCallPresenter = InCallPresenter.getInstance();
        inCallPresenter.addListener(this);
        inCallPresenter.addIncomingCallListener(this);
        inCallPresenter.addDetailsListener(this);
        inCallPresenter.addCanAddCallListener(this);
        inCallPresenter.getInCallCameraManager().addCameraSelectionListener(this);

        // Update the buttons state immediately for the current call
        onStateChange(InCallState.NO_CALLS, inCallPresenter.getInCallState(),
                CallList.getInstance());
    }

    @Override
    public void onUiUnready(CallButtonUi ui) {
        super.onUiUnready(ui);

        InCallPresenter.getInstance().removeListener(this);
        AudioModeProvider.getInstance().removeListener(this);
        InCallPresenter.getInstance().removeIncomingCallListener(this);
        InCallPresenter.getInstance().removeDetailsListener(this);
        InCallPresenter.getInstance().getInCallCameraManager().removeCameraSelectionListener(this);
    }

    @Override
    public void onStateChange(InCallState oldState, InCallState newState, CallList callList) {
        CallButtonUi ui = getUi();

        if (newState == InCallState.OUTGOING) {
            mCall = callList.getOutgoingCall();
        } else if (newState == InCallState.INCALL) {
            mCall = callList.getActiveOrBackgroundCall();

            // When connected to voice mail, automatically shows the dialpad.
            // (On previous releases we showed it when in-call shows up, before waiting for
            // OUTGOING.  We may want to do that once we start showing "Voice mail" label on
            // the dialpad too.)
            if (ui != null) {
                if (oldState == InCallState.OUTGOING && mCall != null) {
                    if (CallerInfoUtils.isVoiceMailNumber(ui.getContext(), mCall)) {
                        ui.displayDialpad(true /* show */, true /* animate */);
                    }
                }
            }
        } else if (newState == InCallState.INCOMING) {
            if (ui != null) {
                ui.displayDialpad(false /* show */, true /* animate */);
            }
            mCall = callList.getIncomingCall();
        } else {
            mCall = null;
        }
        updateUi(newState, mCall);
    }

    /**
     * Updates the user interface in response to a change in the details of a call.
     * Currently handles changes to the call buttons in response to a change in the details for a
     * call.  This is important to ensure changes to the active call are reflected in the available
     * buttons.
     *
     * @param call The active call.
     * @param details The call details.
     */
    @Override
    public void onDetailsChanged(Call call, android.telecom.Call.Details details) {
        if (getUi() != null && Objects.equals(call, mCall)) {
            updateButtonsState(call);
        }
    }

    @Override
    public void onIncomingCall(InCallState oldState, InCallState newState, Call call) {
        onStateChange(oldState, newState, CallList.getInstance());
    }

    @Override
    public void onCanAddCallChanged(boolean canAddCall) {
        if (getUi() != null && mCall != null) {
            updateButtonsState(mCall);
        }
    }

    @Override
    public void onAudioMode(int mode) {
        if (getUi() != null) {
            getUi().setAudio(mode);
        }
    }

    @Override
    public void onSupportedAudioMode(int mask) {
        if (getUi() != null) {
            getUi().setSupportedAudio(mask);
        }
    }

    @Override
    public void onMute(boolean muted) {
        if (getUi() != null && !mAutomaticallyMuted) {
            getUi().setMute(muted);
        }
    }

    public int getAudioMode() {
        return AudioModeProvider.getInstance().getAudioMode();
    }

    public int getSupportedAudio() {
        return AudioModeProvider.getInstance().getSupportedModes();
    }

    public void setAudioMode(int mode) {

        // TODO: Set a intermediate state in this presenter until we get
        // an update for onAudioMode().  This will make UI response immediate
        // if it turns out to be slow

        Log.d(this, "Sending new Audio Mode: " + AudioState.audioRouteToString(mode));
        TelecomAdapter.getInstance().setAudioRoute(mode);
    }

    /**
     * Function assumes that bluetooth is not supported.
     */
    public void toggleSpeakerphone() {
        // this function should not be called if bluetooth is available
        if (0 != (AudioState.ROUTE_BLUETOOTH & getSupportedAudio())) {

            // It's clear the UI is wrong, so update the supported mode once again.
            Log.e(this, "toggling speakerphone not allowed when bluetooth supported.");
            getUi().setSupportedAudio(getSupportedAudio());
            return;
        }

        int newMode = AudioState.ROUTE_SPEAKER;

        // if speakerphone is already on, change to wired/earpiece
        if (getAudioMode() == AudioState.ROUTE_SPEAKER) {
            newMode = AudioState.ROUTE_WIRED_OR_EARPIECE;
        }

        setAudioMode(newMode);
    }

    public void muteClicked(boolean checked) {
        Log.d(this, "turning on mute: " + checked);
        TelecomAdapter.getInstance().mute(checked);
    }

    public void holdClicked(boolean checked) {
        if (mCall == null) {
            return;
        }
        if (checked) {
            Log.i(this, "Putting the call on hold: " + mCall);
            TelecomAdapter.getInstance().holdCall(mCall.getId());
        } else {
            Log.i(this, "Removing the call from hold: " + mCall);
            TelecomAdapter.getInstance().unholdCall(mCall.getId());
        }
    }

    public void swapClicked() {
        if (mCall == null) {
            return;
        }

        Log.i(this, "Swapping the call: " + mCall);
        TelecomAdapter.getInstance().swap(mCall.getId());
    }

    public void mergeClicked() {
        TelecomAdapter.getInstance().merge(mCall.getId());
    }

    public void addCallClicked() {
        // Automatically mute the current call
        mAutomaticallyMuted = true;
        mPreviousMuteState = AudioModeProvider.getInstance().getMute();
        // Simulate a click on the mute button
        muteClicked(true);
        TelecomAdapter.getInstance().addCall();
    }

    public void changeToVoiceClicked() {
        VideoCall videoCall = mCall.getVideoCall();
        if (videoCall == null) {
            return;
        }

        VideoProfile videoProfile = new VideoProfile(
                VideoProfile.VideoState.AUDIO_ONLY, VideoProfile.QUALITY_DEFAULT);
        videoCall.sendSessionModifyRequest(videoProfile);
    }

    public void showDialpadClicked(boolean checked) {
        Log.v(this, "Show dialpad " + String.valueOf(checked));
        getUi().displayDialpad(checked /* show */, true /* animate */);
    }

    public void changeToVideoClicked() {
        VideoCall videoCall = mCall.getVideoCall();
        if (videoCall == null) {
            return;
        }
        int currVideoState = mCall.getVideoState();
        int currUnpausedVideoState = CallUtils.getUnPausedVideoState(currVideoState);
        currUnpausedVideoState |= VideoProfile.VideoState.BIDIRECTIONAL;

        VideoProfile videoProfile = new VideoProfile(currUnpausedVideoState);
        videoCall.sendSessionModifyRequest(videoProfile);
        mCall.setSessionModificationState(Call.SessionModificationState.WAITING_FOR_RESPONSE);
    }

    /**
     * Switches the camera between the front-facing and back-facing camera.
     * @param useFrontFacingCamera True if we should switch to using the front-facing camera, or
     *     false if we should switch to using the back-facing camera.
     */
    public void switchCameraClicked(boolean useFrontFacingCamera) {
        InCallCameraManager cameraManager = InCallPresenter.getInstance().getInCallCameraManager();
        cameraManager.setUseFrontFacingCamera(useFrontFacingCamera);

        VideoCall videoCall = mCall.getVideoCall();
        if (videoCall == null) {
            return;
        }

        String cameraId = cameraManager.getActiveCameraId();
        if (cameraId != null) {
            final int cameraDir = cameraManager.isUsingFrontFacingCamera()
                    ? Call.VideoSettings.CAMERA_DIRECTION_FRONT_FACING
                    : Call.VideoSettings.CAMERA_DIRECTION_BACK_FACING;
            mCall.getVideoSettings().setCameraDir(cameraDir);
            videoCall.setCamera(cameraId);
            videoCall.requestCameraCapabilities();
        }
    }


    /**
     * Stop or start client's video transmission.
     * @param pause True if pausing the local user's video, or false if starting the local user's
     *    video.
     */
    public void pauseVideoClicked(boolean pause) {
        VideoCall videoCall = mCall.getVideoCall();
        if (videoCall == null) {
            return;
        }

        if (pause) {
            videoCall.setCamera(null);
            VideoProfile videoProfile = new VideoProfile(
                    mCall.getVideoState() & ~VideoProfile.VideoState.TX_ENABLED);
            videoCall.sendSessionModifyRequest(videoProfile);
        } else {
            InCallCameraManager cameraManager = InCallPresenter.getInstance().
                    getInCallCameraManager();
            videoCall.setCamera(cameraManager.getActiveCameraId());
            VideoProfile videoProfile = new VideoProfile(
                    mCall.getVideoState() | VideoProfile.VideoState.TX_ENABLED);
            videoCall.sendSessionModifyRequest(videoProfile);
        }
        getUi().setVideoPaused(pause);
    }

    private void updateUi(InCallState state, Call call) {
        Log.d(this, "Updating call UI for call: ", call);

        final CallButtonUi ui = getUi();
        if (ui == null) {
            return;
        }

        final boolean isEnabled =
                state.isConnectingOrConnected() &&!state.isIncoming() && call != null;
        ui.setEnabled(isEnabled);

        if (call == null) {
            return;
        }

        updateButtonsState(call);
    }

    /**
     * Updates the buttons applicable for the UI.
     *
     * @param call The active call.
     */
    private void updateButtonsState(Call call) {
        Log.v(this, "updateButtonsState");
        final CallButtonUi ui = getUi();

        final boolean isVideo = CallUtils.isVideoCall(call);

        // Common functionality (audio, hold, etc).
        // Show either HOLD or SWAP, but not both. If neither HOLD or SWAP is available:
        //     (1) If the device normally can hold, show HOLD in a disabled state.
        //     (2) If the device doesn't have the concept of hold/swap, remove the button.
        final boolean showSwap = call.can(
                android.telecom.Call.Details.CAPABILITY_SWAP_CONFERENCE);
        final boolean showHold = !showSwap
                && call.can(android.telecom.Call.Details.CAPABILITY_SUPPORT_HOLD)
                && call.can(android.telecom.Call.Details.CAPABILITY_HOLD);
        final boolean isCallOnHold = call.getState() == Call.State.ONHOLD;

        final boolean showAddCall = TelecomAdapter.getInstance().canAddCall();
        final boolean showMerge = call.can(
                android.telecom.Call.Details.CAPABILITY_MERGE_CONFERENCE);
<<<<<<< HEAD
        // TODO: This button is currently being used for both upgrade and downgrade scenarios.
        // It should be split into BUTTON_DOWNGRADE_TO_VOICE AND BUTTON_UPGRADE_TO_VIDEO
        final boolean showUpgradeToVideo = isVideo ||
=======
        final boolean showUpgradeToVideo = !isVideo &&
>>>>>>> 7c4d3f9c
                (call.can(android.telecom.Call.Details.CAPABILITY_SUPPORTS_VT_LOCAL_TX)
                && call.can(android.telecom.Call.Details.CAPABILITY_SUPPORTS_VT_REMOTE_RX));

        final boolean showMute = call.can(android.telecom.Call.Details.CAPABILITY_MUTE);

        ui.showButton(BUTTON_AUDIO, true);
        ui.showButton(BUTTON_SWAP, showSwap);
        ui.showButton(BUTTON_HOLD, showHold);
        ui.setHold(isCallOnHold);
        ui.showButton(BUTTON_MUTE, showMute);
        ui.showButton(BUTTON_ADD_CALL, showAddCall);
        ui.showButton(BUTTON_UPGRADE_TO_VIDEO, showUpgradeToVideo);
        ui.showButton(BUTTON_SWITCH_CAMERA, isVideo);
        ui.showButton(BUTTON_PAUSE_VIDEO, isVideo);
        ui.showButton(BUTTON_DIALPAD, !isVideo);
        ui.showButton(BUTTON_MERGE, showMerge);

        ui.updateButtonStates();
    }

    public void refreshMuteState() {
        // Restore the previous mute state
        if (mAutomaticallyMuted &&
                AudioModeProvider.getInstance().getMute() != mPreviousMuteState) {
            if (getUi() == null) {
                return;
            }
            muteClicked(mPreviousMuteState);
        }
        mAutomaticallyMuted = false;
    }

    @Override
    public void onSaveInstanceState(Bundle outState) {
        super.onSaveInstanceState(outState);
        outState.putBoolean(KEY_AUTOMATICALLY_MUTED, mAutomaticallyMuted);
        outState.putBoolean(KEY_PREVIOUS_MUTE_STATE, mPreviousMuteState);
    }

    @Override
    public void onRestoreInstanceState(Bundle savedInstanceState) {
        mAutomaticallyMuted =
                savedInstanceState.getBoolean(KEY_AUTOMATICALLY_MUTED, mAutomaticallyMuted);
        mPreviousMuteState =
                savedInstanceState.getBoolean(KEY_PREVIOUS_MUTE_STATE, mPreviousMuteState);
        super.onRestoreInstanceState(savedInstanceState);
    }

    public interface CallButtonUi extends Ui {
        void showButton(int buttonId, boolean show);
        void enableButton(int buttonId, boolean enable);
        void setEnabled(boolean on);
        void setMute(boolean on);
        void setHold(boolean on);
        void setCameraSwitched(boolean isBackFacingCamera);
        void setVideoPaused(boolean isPaused);
        void setAudio(int mode);
        void setSupportedAudio(int mask);
        void displayDialpad(boolean on, boolean animate);
        boolean isDialpadVisible();

        /**
         * Once showButton() has been called on each of the individual buttons in the UI, call
         * this to configure the overflow menu appropriately.
         */
        void updateButtonStates();
        Context getContext();
    }

    @Override
    public void onActiveCameraSelectionChanged(boolean isUsingFrontFacingCamera) {
        if (getUi() == null) {
            return;
        }
        getUi().setCameraSwitched(!isUsingFrontFacingCamera);
    }
}<|MERGE_RESOLUTION|>--- conflicted
+++ resolved
@@ -369,13 +369,7 @@
         final boolean showAddCall = TelecomAdapter.getInstance().canAddCall();
         final boolean showMerge = call.can(
                 android.telecom.Call.Details.CAPABILITY_MERGE_CONFERENCE);
-<<<<<<< HEAD
-        // TODO: This button is currently being used for both upgrade and downgrade scenarios.
-        // It should be split into BUTTON_DOWNGRADE_TO_VOICE AND BUTTON_UPGRADE_TO_VIDEO
-        final boolean showUpgradeToVideo = isVideo ||
-=======
         final boolean showUpgradeToVideo = !isVideo &&
->>>>>>> 7c4d3f9c
                 (call.can(android.telecom.Call.Details.CAPABILITY_SUPPORTS_VT_LOCAL_TX)
                 && call.can(android.telecom.Call.Details.CAPABILITY_SUPPORTS_VT_REMOTE_RX));
 
