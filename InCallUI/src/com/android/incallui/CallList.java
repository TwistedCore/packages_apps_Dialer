--- conflicted
+++ resolved
@@ -26,7 +26,6 @@
 import android.telephony.DisconnectCause;
 
 import com.android.services.telephony.common.Call;
-import com.android.services.telephony.common.Call.DisconnectCause;
 
 import java.util.ArrayList;
 import java.util.HashMap;
@@ -383,12 +382,7 @@
             case DisconnectCause.LOCAL:
                 delay = DISCONNECTED_CALL_SHORT_TIMEOUT_MS;
                 break;
-<<<<<<< HEAD
-            case NORMAL:
-            case UNKNOWN:
-=======
             case DisconnectCause.NORMAL:
->>>>>>> a3170fa2
                 delay = DISCONNECTED_CALL_MEDIUM_TIMEOUT_MS;
                 break;
             case DisconnectCause.INCOMING_REJECTED:
